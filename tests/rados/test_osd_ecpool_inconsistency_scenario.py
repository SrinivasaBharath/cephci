--- conflicted
+++ resolved
@@ -631,34 +631,12 @@
     if not operation_chk_flag:
         log.error(f"{operation} not initiated on pg-{pg_id}")
         return -1
-<<<<<<< HEAD
     for osd_id in acting_pg_set:
         osd = f"osd.{osd_id}"
         mon_object.remove_config(section=osd, name="osd_scrub_min_interval")
         mon_object.remove_config(section=osd, name="osd_scrub_max_interval")
         mon_object.remove_config(section=osd, name="osd_deep_scrub_interval")
-
     obj_count = get_pg_inconsistent_object_count(rados_obj, pg_id)
-
-=======
-    chk_count = 0
-    while chk_count <= 10:
-        inconsistent_details = rados_obj.get_inconsistent_object_details(pg_id)
-        log.debug(
-            f"The inconsistent object details in the pg-{pg_id} is - {inconsistent_details}"
-        )
-        ceph_health_detail = rados_obj.run_ceph_command("ceph health detail")
-        log.debug(f"Health detail: {ceph_health_detail}")
-        obj_count = len(inconsistent_details["inconsistents"])
-        log.info(f" The inconsistent object count after {operation} is {obj_count}")
-        # BZ https://bugzilla.redhat.com/show_bug.cgi?id=2299659
-        # rados  list-inconsistent-obj  14.0 -f json
-        # {'epoch': 1836, 'inconsistents': []}
-        if obj_count > 0:
-            return obj_count
-        chk_count = chk_count + 1
-        time.sleep(30)
->>>>>>> 8f17f476
     return obj_count
 
 
