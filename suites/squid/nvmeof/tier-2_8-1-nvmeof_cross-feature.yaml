--- conflicted
+++ resolved
@@ -114,136 +114,21 @@
   - test:
       abort-on-fail: false
       config:
-<<<<<<< HEAD
-        verify_cluster_health: true
-        steps:
-          - config:
-              command: shell
-              args:
-                - ceph osd pool create nvmeof_pool1
-          - config:
-              command: shell
-              args:
-                - rbd pool init nvmeof_pool1
-          - config:
-              command: apply
-              service: nvmeof
-              args:
-                placement:
-                  nodes:
-                  - node8
-                  - node9
-                  - node10
-                  - node11
-              pos_args:
-                - nvmeof_pool1
-                - group2
-          - config:
-              command: shell
-              args:
-                - ceph osd pool create rbd
-          - config:
-              command: shell
-              args:
-                - rbd pool init rbd
-      desc: deploy NVMeoF service for GW group 2
-      destroy-cluster: false
-      do-not-skip-tc: true
-      module: test_cephadm.py
-      name: deploy NVMeoF service for GW group 2
-      polarion-id: CEPH-83595696
-
-  - test:
-      abort-on-fail: false
-      config:
-        test_case: CEPH-83595512
-        install: true
-=======
->>>>>>> c91f2a9e
         rbd_pool: rbd
         do_not_create_image: true
         rep-pool-only: true
         rep_pool_config:
           pool: rbd
-<<<<<<< HEAD
-        cleanup:
-          - pool
-          - gateway
-          - initiators
-=======
         # cleanup:
         #   - pool
         #   - gateway
         #   - initiators
->>>>>>> c91f2a9e
         gw_groups:
           - gw_group: group1
             inband_auth_mode: bidirectional
             gw_nodes:
               - node4
               - node5
-<<<<<<< HEAD
-            subsystems: 128
-            max-namespaces: 2048
-            no-group-append: true
-            inband_auth: true
-            listener_port: 5001
-            listeners:
-              - node4
-              - node5
-            hosts:
-              - node: node10
-                inband_auth: true
-                subsystem_range: [1, 64]
-              - node: node11
-                inband_auth: true
-                subsystem_range: [65, 128]
-            bdevs:
-              - count: 2048
-                size: 4G
-            initiators:
-              - subsystems: 64
-                listener_port: 5001
-                node: node10
-              - subsystems: 64
-                listener_port: 5002
-                node: node11
-            fault-injection-methods:
-              - tool: daemon
-                nodes: node4
-          - gw_group: group2
-            inband_auth_mode: unidirectional
-            gw_nodes:
-              - node8
-              - node9
-            subsystems: 128
-            max-namespaces: 2048
-            no-group-append: true
-            listener_port: 5001
-            listeners:
-              - node8
-              - node9
-            hosts:
-              - node: node12
-                inband_auth: true
-                subsystem_range: [1, 128]
-            bdevs:
-              - count: 2048
-                size: 4G
-            initiators:
-              - nqn: connect-all
-                subsystems: 5
-                listener_port: 5001
-                node: node12
-            fault-injection-methods:
-              - tool: daemon
-                nodes: node8
-      desc: Scale NVMe-oF tests with uni and bidirectional in-band authentication.
-      destroy-cluster: false
-      module: test_nvmeof_gwgroup_inbandauth.py
-      name: Scale NVMe-oF tests with uni and bidirectional in-band authentication.
-      polarion-id: CEPH-83595512
-=======
               - node6
               - node7
             subsystems:
@@ -346,7 +231,6 @@
       module: test_nvmeof_gwgroup_inbandauth.py
       name: NVMe-oF tests with uni and bidirectional in-band authentication.
       polarion-id: CEPH-83608200
->>>>>>> c91f2a9e
 
   - test:
       abort-on-fail: true
