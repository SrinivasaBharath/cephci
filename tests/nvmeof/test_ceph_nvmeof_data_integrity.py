--- conflicted
+++ resolved
@@ -28,9 +28,6 @@
         "trsvcid": config["listener_port"],
     }
     nvmegwcli.listener.add(**{"args": {**listener_cfg, **sub_args}})
-<<<<<<< HEAD
-    nvmegwcli.host.add(**{"args": {**sub_args, **{"host": repr(config["allow_host"])}}})
-=======
 
     # All host to subsystem
     if config.get("allow_host"):
@@ -44,7 +41,6 @@
             initiator = Initiator(initiator_node)
             host_nqn = initiator.nqn()
             nvmegwcli.host.add(**{"args": {**sub_args, **{"host": host_nqn}}})
->>>>>>> 85d63f01
 
     if config.get("bdevs"):
         name = generate_unique_id(length=4)
